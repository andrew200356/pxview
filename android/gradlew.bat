
@rem
@rem Copyright 2015 the original author or authors.
@rem
@rem Licensed under the Apache License, Version 2.0 (the "License");
@rem you may not use this file except in compliance with the License.
@rem You may obtain a copy of the License at
@rem
@rem      http://www.apache.org/licenses/LICENSE-2.0
@rem
@rem Unless required by applicable law or agreed to in writing, software
@rem distributed under the License is distributed on an "AS IS" BASIS,
@rem WITHOUT WARRANTIES OR CONDITIONS OF ANY KIND, either express or implied.
@rem See the License for the specific language governing permissions and
@rem limitations under the License.
@rem

@if "%DEBUG%" == "" @echo off
@rem ##########################################################################
@rem
@rem  Gradle startup script for Windows
@rem
@rem ##########################################################################

@rem Set local scope for the variables with windows NT shell
if "%OS%"=="Windows_NT" setlocal

set DIRNAME=%~dp0
if "%DIRNAME%" == "" set DIRNAME=.
set APP_BASE_NAME=%~n0
set APP_HOME=%DIRNAME%

<<<<<<< HEAD
=======
@rem Resolve any "." and ".." in APP_HOME to make it shorter.
for %%i in ("%APP_HOME%") do set APP_HOME=%%~fi

>>>>>>> c206adfe
@rem Add default JVM options here. You can also use JAVA_OPTS and GRADLE_OPTS to pass JVM options to this script.
set DEFAULT_JVM_OPTS="-Xmx64m" "-Xms64m"

@rem Find java.exe
if defined JAVA_HOME goto findJavaFromJavaHome

set JAVA_EXE=java.exe
%JAVA_EXE% -version >NUL 2>&1
if "%ERRORLEVEL%" == "0" goto init

echo.
echo ERROR: JAVA_HOME is not set and no 'java' command could be found in your PATH.
echo.
echo Please set the JAVA_HOME variable in your environment to match the
echo location of your Java installation.

goto fail

:findJavaFromJavaHome
set JAVA_HOME=%JAVA_HOME:"=%
set JAVA_EXE=%JAVA_HOME%/bin/java.exe

if exist "%JAVA_EXE%" goto init

echo.
echo ERROR: JAVA_HOME is set to an invalid directory: %JAVA_HOME%
echo.
echo Please set the JAVA_HOME variable in your environment to match the
echo location of your Java installation.

goto fail

:init
@rem Get command-line arguments, handling Windows variants

if not "%OS%" == "Windows_NT" goto win9xME_args

:win9xME_args
@rem Slurp the command line arguments.
set CMD_LINE_ARGS=
set _SKIP=2

:win9xME_args_slurp
if "x%~1" == "x" goto execute

set CMD_LINE_ARGS=%*

:execute
@rem Setup the command line

set CLASSPATH=%APP_HOME%\gradle\wrapper\gradle-wrapper.jar

@rem Execute Gradle
"%JAVA_EXE%" %DEFAULT_JVM_OPTS% %JAVA_OPTS% %GRADLE_OPTS% "-Dorg.gradle.appname=%APP_BASE_NAME%" -classpath "%CLASSPATH%" org.gradle.wrapper.GradleWrapperMain %CMD_LINE_ARGS%

:end
@rem End local scope for the variables with windows NT shell
if "%ERRORLEVEL%"=="0" goto mainEnd

:fail
rem Set variable GRADLE_EXIT_CONSOLE if you need the _script_ return code instead of
rem the _cmd.exe /c_ return code!
if  not "" == "%GRADLE_EXIT_CONSOLE%" exit 1
exit /b 1

:mainEnd
if "%OS%"=="Windows_NT" endlocal

:omega<|MERGE_RESOLUTION|>--- conflicted
+++ resolved
@@ -30,12 +30,9 @@
 set APP_BASE_NAME=%~n0
 set APP_HOME=%DIRNAME%
 
-<<<<<<< HEAD
-=======
 @rem Resolve any "." and ".." in APP_HOME to make it shorter.
 for %%i in ("%APP_HOME%") do set APP_HOME=%%~fi
 
->>>>>>> c206adfe
 @rem Add default JVM options here. You can also use JAVA_OPTS and GRADLE_OPTS to pass JVM options to this script.
 set DEFAULT_JVM_OPTS="-Xmx64m" "-Xms64m"
 
